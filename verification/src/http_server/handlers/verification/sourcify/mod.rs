--- conflicted
+++ resolved
@@ -17,10 +17,6 @@
     let response =
         api::verify_using_sourcify_client(sourcify_client.into_inner(), params.into_inner())
             .await?;
-<<<<<<< HEAD
-    metrics::count_verify_contract(&response, "sourcify");
-=======
     metrics::count_verify_contract(&response.status, "sourcify");
->>>>>>> 081e8bce
     Ok(Json(response))
 }