use ethers_solc::{
    artifacts::{Libraries, Settings, Source, Sources},
    CompilerInput, EvmVersion,
};
use serde::{Deserialize, Serialize};
use std::{collections::BTreeMap, path::PathBuf, str::FromStr};

#[derive(Debug, Deserialize, PartialEq)]
pub struct VerificationRequest<T> {
    pub deployed_bytecode: String,
    pub creation_bytecode: String,
    pub compiler_version: String,

    #[serde(flatten)]
    pub content: T,
}

#[derive(Debug, Deserialize, PartialEq)]
pub struct MultiPartFiles {
    sources: BTreeMap<PathBuf, String>,
    evm_version: String,
    optimization_runs: Option<usize>,
    contract_libraries: Option<BTreeMap<String, String>>,
}

impl TryFrom<MultiPartFiles> for CompilerInput {
    type Error = anyhow::Error;

    fn try_from(multi_part: MultiPartFiles) -> Result<Self, Self::Error> {
        let mut settings = Settings::default();
        settings.optimizer.enabled = Some(multi_part.optimization_runs.is_some());
        settings.optimizer.runs = multi_part.optimization_runs;
        if let Some(libs) = multi_part.contract_libraries {
            // we have to know filename for library, but we don't know,
            // so we assume that every file MAY contains all libraries
            let libs = multi_part
                .sources
                .iter()
                .map(|(filename, _)| (PathBuf::from(filename), libs.clone()))
                .collect();
            settings.libraries = Libraries { libs };
        }

        if multi_part.evm_version != "default" {
            settings.evm_version =
                Some(EvmVersion::from_str(&multi_part.evm_version).map_err(anyhow::Error::msg)?);
        } else {
            // `Settings::default()` sets the value to the latest available evm version (`Some(London)` for now)
            settings.evm_version = None
        }

        let sources: Sources = multi_part
            .sources
            .into_iter()
            .map(|(name, content)| (name, Source { content }))
            .collect();
        Ok(CompilerInput {
            language: "Solidity".to_string(),
            sources,
            settings,
        })
    }
}

<<<<<<< HEAD
#[derive(Clone, Debug, Deserialize)]
pub struct StandardJson {
    input: CompilerInput,
}

impl From<StandardJson> for CompilerInput {
    fn from(input: StandardJson) -> Self {
        input.input
    }
=======
#[derive(Debug, Serialize)]
pub struct VersionsResponse {
    pub versions: Vec<String>,
>>>>>>> b35ba7d0
}

#[cfg(test)]
mod tests {
    use super::*;
    use crate::tests::parse::test_deserialize_ok;

    fn sources(sources: &[(&str, &str)]) -> BTreeMap<PathBuf, String> {
        sources
            .iter()
            .map(|(name, content)| (PathBuf::from(name), content.to_string()))
            .collect()
    }

    #[test]
<<<<<<< HEAD
    fn parse_flattened() {
        test_deserialize_ok(vec![(
            r#"{
=======
    fn parse_multi_part() {
        test_deserialize_ok(vec![
            (
                r#"{
                        "contract_name": "test",
                        "deployed_bytecode": "0x6001",
                        "creation_bytecode": "0x6001",
                        "compiler_version": "0.8.3",
                        "sources": {
                            "source.sol": "pragma"
                        },
                        "evm_version": "london",
                        "optimization_runs": 200
                    }"#,
                VerificationRequest::<MultiPartFiles> {
                    contract_name: "test".into(),
                    deployed_bytecode: "0x6001".into(),
                    creation_bytecode: "0x6001".into(),
                    compiler_version: "0.8.3".into(),
                    constructor_arguments: None,
                    content: MultiPartFiles {
                        sources: sources(&[("source.sol", "pragma")]),
                        evm_version: format!("{}", ethers_solc::EvmVersion::London),
                        optimization_runs: Some(200),
                        contract_libraries: None,
                    },
                },
            ),
            (
                r#"{
                    "contract_name": "test",
>>>>>>> b35ba7d0
                    "deployed_bytecode": "0x6001",
                    "creation_bytecode": "0x6001",
                    "compiler_version": "0.8.3",
                    "sources": {
                        "source.sol": "source",
                        "A.sol": "A",
                        "B": "B",
                        "metadata.json": "metadata"
                    },
                    "evm_version": "spuriousDragon",
                    "contract_libraries": {
                        "Lib.sol": "0x1234567890123456789012345678901234567890"
                    }
                }"#,
<<<<<<< HEAD
            VerificationRequest::<FlattenedSource> {
                deployed_bytecode: "0x6001".into(),
                creation_bytecode: "0x6001".into(),
                compiler_version: "0.8.3".into(),
                content: FlattenedSource {
                    source_code: "pragma".into(),
                    evm_version: format!("{}", ethers_solc::EvmVersion::London),
                    optimization_runs: Some(200),
                    contract_libraries: None,
=======
                VerificationRequest::<MultiPartFiles> {
                    contract_name: "test".into(),
                    deployed_bytecode: "0x6001".into(),
                    creation_bytecode: "0x6001".into(),
                    compiler_version: "0.8.3".into(),
                    constructor_arguments: None,
                    content: MultiPartFiles {
                        sources: sources(&[
                            ("source.sol", "source"),
                            ("A.sol", "A"),
                            ("B", "B"),
                            ("metadata.json", "metadata"),
                        ]),
                        evm_version: format!("{}", ethers_solc::EvmVersion::SpuriousDragon),
                        optimization_runs: None,
                        contract_libraries: Some(BTreeMap::from([(
                            "Lib.sol".into(),
                            "0x1234567890123456789012345678901234567890".into(),
                        )])),
                    },
>>>>>>> b35ba7d0
                },
            ),
        ])
    }

    fn test_to_input(multi_part: MultiPartFiles, expected: &str) {
        let input: CompilerInput = multi_part.try_into().unwrap();
        let input_json = serde_json::to_string(&input).unwrap();
        println!("{}", input_json);
        assert_eq!(input_json, expected);
    }

    #[test]
    fn multi_part_to_input() {
        let mutli_part = MultiPartFiles {
            sources: sources(&[("source.sol", "pragma")]),
            evm_version: format!("{}", ethers_solc::EvmVersion::London),
            optimization_runs: Some(200),
            contract_libraries: Some(BTreeMap::from([(
                "some_library".into(),
                "some_address".into(),
            )])),
        };
        let expected = r#"{"language":"Solidity","sources":{"source.sol":{"content":"pragma"}},"settings":{"optimizer":{"enabled":true,"runs":200},"outputSelection":{"*":{"":["ast"],"*":["abi","evm.bytecode","evm.deployedBytecode","evm.methodIdentifiers"]}},"evmVersion":"london","libraries":{"source.sol":{"some_library":"some_address"}}}}"#;
        test_to_input(mutli_part, expected);
        let multi_part = MultiPartFiles {
            sources: sources(&[("source.sol", "")]),
            evm_version: format!("{}", ethers_solc::EvmVersion::SpuriousDragon),
            optimization_runs: None,
            contract_libraries: None,
        };
        let expected = r#"{"language":"Solidity","sources":{"source.sol":{"content":""}},"settings":{"optimizer":{"enabled":false},"outputSelection":{"*":{"":["ast"],"*":["abi","evm.bytecode","evm.deployedBytecode","evm.methodIdentifiers"]}},"evmVersion":"spuriousDragon","libraries":{}}}"#;
        test_to_input(multi_part, expected);
    }

    #[test]
    // 'default' should result in None in CompilerInput
    fn default_evm_version() {
        let multi_part = MultiPartFiles {
            sources: BTreeMap::new(),
            evm_version: "default".to_string(),
            optimization_runs: None,
            contract_libraries: None,
        };
        let compiler_input = CompilerInput::try_from(multi_part).expect("Structure is valid");
        assert_eq!(
            None, compiler_input.settings.evm_version,
            "'default' should result in `None`"
        )
    }

    #[test]
    fn parse_standard_json() {
        let input = r#"{
            "deployed_bytecode": "0x6001",
            "creation_bytecode": "0x6001",
            "compiler_version": "v0.8.2+commit.661d1103",
            "input":{"language":"Solidity","sources":{"./src/contracts/Foo.sol":{"content":"pragma solidity ^0.8.2;\n\ncontract Foo {\n    function bar() external pure returns (uint256) {\n        return 42;\n    }\n}\n"}},"settings":{"metadata":{"useLiteralContent":true},"optimizer":{"enabled":true,"runs":200},"outputSelection":{"*":{"*":["abi","evm.bytecode","evm.deployedBytecode","evm.methodIdentifiers"],"":["id","ast"]}}}}
        }"#;

        let deserialized: VerificationRequest<StandardJson> =
            serde_json::from_str(&input).expect("Valid json");
        assert_eq!(
            deserialized.deployed_bytecode, "0x6001",
            "Invalid deployed bytecode"
        );
        assert_eq!(
            deserialized.creation_bytecode, "0x6001",
            "Invalid creation bytecode"
        );
        assert_eq!(
            deserialized.compiler_version, "v0.8.2+commit.661d1103",
            "Invalid compiler version"
        );

        let expected_compiler_input = r#"{"language":"Solidity","sources":{"./src/contracts/Foo.sol":{"content":"pragma solidity ^0.8.2;\n\ncontract Foo {\n    function bar() external pure returns (uint256) {\n        return 42;\n    }\n}\n"}},"settings":{"optimizer":{"enabled":true,"runs":200},"metadata":{"useLiteralContent":true},"outputSelection":{"*":{"":["id","ast"],"*":["abi","evm.bytecode","evm.deployedBytecode","evm.methodIdentifiers"]}}}}"#;

        let actual_compiler_input =
            serde_json::to_string(&deserialized.content.input).expect("Actual deserialization");
        assert_eq!(actual_compiler_input, expected_compiler_input);
    }
}<|MERGE_RESOLUTION|>--- conflicted
+++ resolved
@@ -62,7 +62,6 @@
     }
 }
 
-<<<<<<< HEAD
 #[derive(Clone, Debug, Deserialize)]
 pub struct StandardJson {
     input: CompilerInput,
@@ -72,11 +71,11 @@
     fn from(input: StandardJson) -> Self {
         input.input
     }
-=======
+}
+
 #[derive(Debug, Serialize)]
 pub struct VersionsResponse {
     pub versions: Vec<String>,
->>>>>>> b35ba7d0
 }
 
 #[cfg(test)]
@@ -92,16 +91,10 @@
     }
 
     #[test]
-<<<<<<< HEAD
-    fn parse_flattened() {
-        test_deserialize_ok(vec![(
-            r#"{
-=======
     fn parse_multi_part() {
         test_deserialize_ok(vec![
             (
                 r#"{
-                        "contract_name": "test",
                         "deployed_bytecode": "0x6001",
                         "creation_bytecode": "0x6001",
                         "compiler_version": "0.8.3",
@@ -112,11 +105,9 @@
                         "optimization_runs": 200
                     }"#,
                 VerificationRequest::<MultiPartFiles> {
-                    contract_name: "test".into(),
                     deployed_bytecode: "0x6001".into(),
                     creation_bytecode: "0x6001".into(),
                     compiler_version: "0.8.3".into(),
-                    constructor_arguments: None,
                     content: MultiPartFiles {
                         sources: sources(&[("source.sol", "pragma")]),
                         evm_version: format!("{}", ethers_solc::EvmVersion::London),
@@ -127,8 +118,6 @@
             ),
             (
                 r#"{
-                    "contract_name": "test",
->>>>>>> b35ba7d0
                     "deployed_bytecode": "0x6001",
                     "creation_bytecode": "0x6001",
                     "compiler_version": "0.8.3",
@@ -143,23 +132,10 @@
                         "Lib.sol": "0x1234567890123456789012345678901234567890"
                     }
                 }"#,
-<<<<<<< HEAD
-            VerificationRequest::<FlattenedSource> {
-                deployed_bytecode: "0x6001".into(),
-                creation_bytecode: "0x6001".into(),
-                compiler_version: "0.8.3".into(),
-                content: FlattenedSource {
-                    source_code: "pragma".into(),
-                    evm_version: format!("{}", ethers_solc::EvmVersion::London),
-                    optimization_runs: Some(200),
-                    contract_libraries: None,
-=======
                 VerificationRequest::<MultiPartFiles> {
-                    contract_name: "test".into(),
                     deployed_bytecode: "0x6001".into(),
                     creation_bytecode: "0x6001".into(),
                     compiler_version: "0.8.3".into(),
-                    constructor_arguments: None,
                     content: MultiPartFiles {
                         sources: sources(&[
                             ("source.sol", "source"),
@@ -174,7 +150,6 @@
                             "0x1234567890123456789012345678901234567890".into(),
                         )])),
                     },
->>>>>>> b35ba7d0
                 },
             ),
         ])
@@ -250,7 +225,7 @@
             "Invalid compiler version"
         );
 
-        let expected_compiler_input = r#"{"language":"Solidity","sources":{"./src/contracts/Foo.sol":{"content":"pragma solidity ^0.8.2;\n\ncontract Foo {\n    function bar() external pure returns (uint256) {\n        return 42;\n    }\n}\n"}},"settings":{"optimizer":{"enabled":true,"runs":200},"metadata":{"useLiteralContent":true},"outputSelection":{"*":{"":["id","ast"],"*":["abi","evm.bytecode","evm.deployedBytecode","evm.methodIdentifiers"]}}}}"#;
+        let expected_compiler_input = r#"{"language":"Solidity","sources":{"./src/contracts/Foo.sol":{"content":"pragma solidity ^0.8.2;\n\ncontract Foo {\n    function bar() external pure returns (uint256) {\n        return 42;\n    }\n}\n"}},"settings":{"optimizer":{"enabled":true,"runs":200},"metadata":{"useLiteralContent":true},"outputSelection":{"*":{"":["id","ast"],"*":["abi","evm.bytecode","evm.deployedBytecode","evm.methodIdentifiers"]}},"libraries":{}}}"#;
 
         let actual_compiler_input =
             serde_json::to_string(&deserialized.content.input).expect("Actual deserialization");
