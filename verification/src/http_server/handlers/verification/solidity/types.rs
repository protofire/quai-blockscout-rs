use ethers_solc::{
    artifacts::{Libraries, Settings, Source, Sources},
    CompilerInput, EvmVersion,
};
use serde::{Deserialize, Serialize};
use std::{collections::BTreeMap, path::PathBuf, str::FromStr};

#[derive(Debug, Deserialize, PartialEq)]
pub struct VerificationRequest<T> {
    pub contract_name: String,
    pub deployed_bytecode: String,
    pub creation_bytecode: String,
    pub compiler_version: String,
    pub constructor_arguments: Option<String>,

    #[serde(flatten)]
    pub content: T,
}

<<<<<<< HEAD
#[derive(Debug, Clone, Deserialize, PartialEq)]
pub struct FlattenedSource {
    pub source_code: String,
    pub evm_version: String,
    pub optimization_runs: Option<usize>,
    pub contract_libraries: Option<BTreeMap<String, String>>,
=======
#[derive(Debug, Deserialize, PartialEq)]
pub struct MultiPartFiles {
    sources: BTreeMap<PathBuf, String>,
    evm_version: String,
    optimization_runs: Option<usize>,
    contract_libraries: Option<BTreeMap<String, String>>,
>>>>>>> fd96ae2f
}

impl TryFrom<MultiPartFiles> for CompilerInput {
    type Error = anyhow::Error;

    fn try_from(multi_part: MultiPartFiles) -> Result<Self, Self::Error> {
        let mut settings = Settings::default();
        settings.optimizer.enabled = Some(multi_part.optimization_runs.is_some());
        settings.optimizer.runs = multi_part.optimization_runs;
        if let Some(libs) = multi_part.contract_libraries {
            // we have to know filename for library, but we don't know,
            // so we assume that every file MAY contains all libraries
            let libs = multi_part
                .sources
                .iter()
                .map(|(filename, _)| (PathBuf::from(filename), libs.clone()))
                .collect();
            settings.libraries = Libraries { libs };
        }

        if multi_part.evm_version != "default" {
            settings.evm_version =
                Some(EvmVersion::from_str(&multi_part.evm_version).map_err(anyhow::Error::msg)?);
        } else {
            // `Settings::default()` sets the value to the latest available evm version (`Some(London)` for now)
            settings.evm_version = None
        }

        let sources: Sources = multi_part
            .sources
            .into_iter()
            .map(|(name, content)| (name, Source { content }))
            .collect();
        Ok(CompilerInput {
            language: "Solidity".to_string(),
            sources,
            settings,
        })
    }
}

#[derive(Debug, Serialize)]
pub struct VersionsResponse {
    pub versions: Vec<String>,
}

#[cfg(test)]
mod tests {
    use super::*;
    use crate::tests::parse::test_deserialize_ok;

    fn sources(sources: &[(&str, &str)]) -> BTreeMap<PathBuf, String> {
        sources
            .iter()
            .map(|(name, content)| (PathBuf::from(name), content.to_string()))
            .collect()
    }

    #[test]
    fn parse_multi_part() {
        test_deserialize_ok(vec![
            (
                r#"{
                        "contract_name": "test",
                        "deployed_bytecode": "0x6001",
                        "creation_bytecode": "0x6001",
                        "compiler_version": "0.8.3",
                        "sources": {
                            "source.sol": "pragma"
                        },
                        "evm_version": "london",
                        "optimization_runs": 200
                    }"#,
                VerificationRequest::<MultiPartFiles> {
                    contract_name: "test".into(),
                    deployed_bytecode: "0x6001".into(),
                    creation_bytecode: "0x6001".into(),
                    compiler_version: "0.8.3".into(),
                    constructor_arguments: None,
                    content: MultiPartFiles {
                        sources: sources(&[("source.sol", "pragma")]),
                        evm_version: format!("{}", ethers_solc::EvmVersion::London),
                        optimization_runs: Some(200),
                        contract_libraries: None,
                    },
                },
            ),
            (
                r#"{
                    "contract_name": "test",
                    "deployed_bytecode": "0x6001",
                    "creation_bytecode": "0x6001",
                    "compiler_version": "0.8.3",
                    "sources": {
                        "source.sol": "source",
                        "A.sol": "A",
                        "B": "B",
                        "metadata.json": "metadata"
                    },
                    "evm_version": "spuriousDragon",
                    "contract_libraries": {
                        "Lib.sol": "0x1234567890123456789012345678901234567890"
                    }
                }"#,
                VerificationRequest::<MultiPartFiles> {
                    contract_name: "test".into(),
                    deployed_bytecode: "0x6001".into(),
                    creation_bytecode: "0x6001".into(),
                    compiler_version: "0.8.3".into(),
                    constructor_arguments: None,
                    content: MultiPartFiles {
                        sources: sources(&[
                            ("source.sol", "source"),
                            ("A.sol", "A"),
                            ("B", "B"),
                            ("metadata.json", "metadata"),
                        ]),
                        evm_version: format!("{}", ethers_solc::EvmVersion::SpuriousDragon),
                        optimization_runs: None,
                        contract_libraries: Some(BTreeMap::from([(
                            "Lib.sol".into(),
                            "0x1234567890123456789012345678901234567890".into(),
                        )])),
                    },
                },
            ),
        ])
    }

    fn test_to_input(multi_part: MultiPartFiles, expected: &str) {
        let input: CompilerInput = multi_part.try_into().unwrap();
        let input_json = serde_json::to_string(&input).unwrap();
        println!("{}", input_json);
        assert_eq!(input_json, expected);
    }

    #[test]
    fn multi_part_to_input() {
        let mutli_part = MultiPartFiles {
            sources: sources(&[("source.sol", "pragma")]),
            evm_version: format!("{}", ethers_solc::EvmVersion::London),
            optimization_runs: Some(200),
            contract_libraries: Some(BTreeMap::from([(
                "some_library".into(),
                "some_address".into(),
            )])),
        };
        let expected = r#"{"language":"Solidity","sources":{"source.sol":{"content":"pragma"}},"settings":{"optimizer":{"enabled":true,"runs":200},"outputSelection":{"*":{"":["ast"],"*":["abi","evm.bytecode","evm.deployedBytecode","evm.methodIdentifiers"]}},"evmVersion":"london","libraries":{"source.sol":{"some_library":"some_address"}}}}"#;
        test_to_input(mutli_part, expected);
        let multi_part = MultiPartFiles {
            sources: sources(&[("source.sol", "")]),
            evm_version: format!("{}", ethers_solc::EvmVersion::SpuriousDragon),
            optimization_runs: None,
            contract_libraries: None,
        };
        let expected = r#"{"language":"Solidity","sources":{"source.sol":{"content":""}},"settings":{"optimizer":{"enabled":false},"outputSelection":{"*":{"":["ast"],"*":["abi","evm.bytecode","evm.deployedBytecode","evm.methodIdentifiers"]}},"evmVersion":"spuriousDragon","libraries":{}}}"#;
        test_to_input(multi_part, expected);
    }

    #[test]
    // 'default' should result in None in CompilerInput
    fn default_evm_version() {
        let multi_part = MultiPartFiles {
            sources: BTreeMap::new(),
            evm_version: "default".to_string(),
            optimization_runs: None,
            contract_libraries: None,
        };
        let compiler_input = CompilerInput::try_from(multi_part).expect("Structure is valid");
        assert_eq!(
            None, compiler_input.settings.evm_version,
            "'default' should result in `None`"
        )
    }
}<|MERGE_RESOLUTION|>--- conflicted
+++ resolved
@@ -17,21 +17,12 @@
     pub content: T,
 }
 
-<<<<<<< HEAD
-#[derive(Debug, Clone, Deserialize, PartialEq)]
-pub struct FlattenedSource {
-    pub source_code: String,
-    pub evm_version: String,
-    pub optimization_runs: Option<usize>,
-    pub contract_libraries: Option<BTreeMap<String, String>>,
-=======
 #[derive(Debug, Deserialize, PartialEq)]
 pub struct MultiPartFiles {
     sources: BTreeMap<PathBuf, String>,
     evm_version: String,
     optimization_runs: Option<usize>,
     contract_libraries: Option<BTreeMap<String, String>>,
->>>>>>> fd96ae2f
 }
 
 impl TryFrom<MultiPartFiles> for CompilerInput {
