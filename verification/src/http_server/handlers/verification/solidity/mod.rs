mod types;

<<<<<<< HEAD
pub mod files_input;
pub mod standard_json;
=======
pub mod flatten;
pub mod standard_json;
pub mod version_list;
>>>>>>> 40de09d7
<|MERGE_RESOLUTION|>--- conflicted
+++ resolved
@@ -1,10 +1,5 @@
 mod types;
 
-<<<<<<< HEAD
 pub mod files_input;
 pub mod standard_json;
-=======
-pub mod flatten;
-pub mod standard_json;
-pub mod version_list;
->>>>>>> 40de09d7
+pub mod version_list;