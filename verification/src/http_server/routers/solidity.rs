use actix_web::web;

use super::Router;
use crate::{
    compiler::Compilers,
    config::SolidityConfiguration,
    http_server::handlers::{multi_part, standard_json, version_list},
    solidity::{CompilerFetcher, Releases},
};

pub struct SolidityRouter {
    compilers: web::Data<Compilers<CompilerFetcher>>,
}

impl SolidityRouter {
    pub async fn new(config: SolidityConfiguration) -> anyhow::Result<Self> {
        let releases = Releases::fetch_from_url(&config.compilers_list_url)
            .await
            .map_err(anyhow::Error::msg)?;
        let fetcher = CompilerFetcher::new(releases, "compilers/".into()).await;
        let compilers = Compilers::new(fetcher);
        Ok(Self {
            compilers: web::Data::new(compilers),
        })
    }
}

impl Router for SolidityRouter {
    fn register_routes(&self, service_config: &mut web::ServiceConfig) {
        service_config
            .app_data(self.compilers.clone())
            .service(
                web::scope("/verify")
<<<<<<< HEAD
                    .route("/multiple", web::post().to(multi_part::verify))
                    .route("/json", web::post().to(standard_json::verify)),
=======
                    .route("/multiple-files", web::post().to(multi_part::verify))
                    .route("/standard-json", web::post().to(standard_json::verify)),
>>>>>>> ca7f39c7
            )
            .route("/versions", web::get().to(version_list::get_version_list));
    }
}<|MERGE_RESOLUTION|>--- conflicted
+++ resolved
@@ -31,13 +31,8 @@
             .app_data(self.compilers.clone())
             .service(
                 web::scope("/verify")
-<<<<<<< HEAD
-                    .route("/multiple", web::post().to(multi_part::verify))
-                    .route("/json", web::post().to(standard_json::verify)),
-=======
                     .route("/multiple-files", web::post().to(multi_part::verify))
                     .route("/standard-json", web::post().to(standard_json::verify)),
->>>>>>> ca7f39c7
             )
             .route("/versions", web::get().to(version_list::get_version_list));
     }
