--- conflicted
+++ resolved
@@ -1,14 +1,11 @@
-<<<<<<< HEAD
 mod errors;
 mod verifier;
 
 mod bytecode;
 mod metadata;
 
-=======
+pub(crate) use verifier::{VerificationSuccess, Verifier};
+
 mod solc_cli;
-mod verifier;
 
-pub(crate) use solc_cli::compile_using_cli;
->>>>>>> 10c6f6c7
-pub(crate) use verifier::{VerificationSuccess, Verifier};+pub(crate) use solc_cli::compile_using_cli;