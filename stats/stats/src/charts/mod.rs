--- conflicted
+++ resolved
@@ -2,14 +2,13 @@
 pub mod insert;
 pub mod lines;
 
+use crate::metrics;
 use async_trait::async_trait;
 use chrono::NaiveDate;
 use entity::{chart_data, charts, sea_orm_active_enums::ChartType};
 use insert::{insert_data_many, DateValue};
 use sea_orm::{prelude::*, sea_query, FromQueryResult, QueryOrder, QuerySelect, Set};
 use thiserror::Error;
-
-use crate::metrics;
 
 #[derive(Error, Debug)]
 pub enum UpdateError {
@@ -96,16 +95,6 @@
             .await
             .map_err(UpdateError::LocalDB)?
             .ok_or_else(|| UpdateError::NotFound(self.name().into()))?;
-<<<<<<< HEAD
-        let values = self
-            .get_values(blockscout)
-            .await?
-            .into_iter()
-            .map(|value| value.active_model(chart_id));
-        insert_data_many(db, values)
-            .await
-            .map_err(UpdateError::LocalDB)?;
-=======
         let values = {
             let _timer = metrics::CHART_FETCH_NEW_DATA_TIME
                 .with_label_values(&[self.name()])
@@ -115,8 +104,9 @@
                 .into_iter()
                 .map(|value| value.active_model(chart_id))
         };
-        insert_data_many(db, values).await?;
->>>>>>> f78ba76a
+        insert_data_many(db, values)
+            .await
+            .map_err(UpdateError::BlockscoutDB)?;
         Ok(())
     }
 }
@@ -156,16 +146,6 @@
                 .await
                 .map_err(UpdateError::LocalDB)?
         };
-<<<<<<< HEAD
-        let values = self
-            .get_values(blockscout, last_row.map(|row| row.date))
-            .await?
-            .into_iter()
-            .map(|value| value.active_model(chart_id));
-        insert_data_many(db, values)
-            .await
-            .map_err(UpdateError::LocalDB)?;
-=======
         let values = {
             let _timer = metrics::CHART_FETCH_NEW_DATA_TIME
                 .with_label_values(&[self.name()])
@@ -175,8 +155,9 @@
                 .into_iter()
                 .map(|value| value.active_model(chart_id))
         };
-        insert_data_many(db, values).await?;
->>>>>>> f78ba76a
+        insert_data_many(db, values)
+            .await
+            .map_err(UpdateError::LocalDB)?;
         Ok(())
     }
 }